pyparsing>=2.0.1
typing_extensions
<<<<<<< HEAD
fonttools
=======
numpy
>>>>>>> ae239c8e
pytest
geomdl
cython
pillow
matplotlib
pyside6
sphinx
sphinx-rtd-theme<1.0<|MERGE_RESOLUTION|>--- conflicted
+++ resolved
@@ -1,10 +1,7 @@
 pyparsing>=2.0.1
 typing_extensions
-<<<<<<< HEAD
+numpy
 fonttools
-=======
-numpy
->>>>>>> ae239c8e
 pytest
 geomdl
 cython
