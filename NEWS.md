--- conflicted
+++ resolved
@@ -2,13 +2,8 @@
 News
 ====
 
-<<<<<<< HEAD
-Version 0.12.2 - 2020-04-25
----------------------------
-=======
 Version 0.12.2 - dev
 --------------------
->>>>>>> 5ac6fcee
 
 - BUGFIX: `XData.get()` now raises `DXFValueError` for not existing appids, like all other methods of the `XData()` class
 
