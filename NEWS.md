
News
====

<<<<<<< HEAD
Version 0.15a0 - dev
--------------------

- Release notes: https://ezdxf.mozman.at/release-v0-15.html
- NEW: linetype support for matplotlib drawing backend
- NEW: recover misplaced tags of the `AcDbEntity` subclass (color, layer, 
  linetype, ...), supported by all loading modes
- NEW: `Bezier.flattening()` adaptive recursive flattening (approximation)
- NEW: `Bezier4P.flattening()` adaptive recursive flattening (approximation)
- NEW: `Path.flattening()` adaptive recursive flattening (approximation)
- NEW: `Circle.flattening()` approximation determined by a max. sagitta value
- NEW: `Arc.flattening()` approximation determined by a max. sagitta value
- NEW: `ConstructionArc.flattening()` approximation determined by a max. sagitta value
- NEW: `matplotlib.qsave()`, `ltype` argument to switch between matplotlib dpi 
  based linetype rendering and AutoCAD like drawing units based linetype 
  rendering
- REMOVED: deprecated `DXFEntity.transform_to_wcs()` interface, 
  use `DXFEntity.transform(ucs.matrix)`
- REMOVED: deprecated `Hatch.edit_boundary()` context manager, 
  use `Hatch.paths` attribute
- REMOVED: deprecated `Hatch.get_gradient()` method,
  use `Hatch.gradient` attribute
- REMOVED: deprecated `Hatch.edit_gradient()` context manager,
  use `Hatch.gradient` attribute
- REMOVED: deprecated `Hatch.edit_pattern()` context manager,
  use `Hatch.pattern` attribute
- REMOVED: deprecated `Hatch.get_seed_points()` method,
  use `Hatch.seeds` attribute
- REMOVED: unnecessary argument `non_uniform_scaling` from `Insert.explode()`
- REMOVED: unnecessary argument `non_uniform_scaling` from 
  `Insert.virtual_entities()`
- REMOVED: deprecated `Spline.edit_data()` context manager,
  use `fit_points`, `control_points`, `knots`  and `weights` attributes

Version 0.14.1b0 - 2020-09-17
-----------------------------
=======
Version 0.14.1 - 2020-09-19
---------------------------
>>>>>>> 3fcdaf32

- Release notes: https://ezdxf.mozman.at/release-v0-14.html
- BUGFIX: MLEADER and MLEADERSTYLE min DXF version changed to R2000
- BUGFIX: AutoCAD ignores not existing default objects in ACDBDICTIONARYWDFLT
  and so ezdxf have to. `Auditor()` creates a place holder object as default 
  value.

Version 0.14 - 2020-09-12
-------------------------

- Release notes: https://ezdxf.mozman.at/release-v0-14.html
- NEW: DXF attribute setter validation, some special and undocumented Autodesk 
  table names may raise `ValueError()` exceptions, please report this table 
  names (layers, linetypes, styles, ...). DXF unicode notation "\U+xxxx" raises
  a `ValueError()` if used as resource names like layer name or text style names, 
  such files can only be loaded by the new `recover` module.
- NEW: `ezdxf.recover` module to load DXF Documents with structural flaws, see 
  [docs](https://ezdxf.mozman.at/docs/drawing/recover.html)
- NEW: All DXF loading functions accept an unicode decoding error handler: 
  "surrogateescape", "ignore" or "strict", see [docs](https://ezdxf.mozman.at/docs/drawing/recover.html) 
  of the `recover` module for more information.
- NEW: `addons.drawing.Frontend()` supports width attributes of LWPOLYLINE and 
  2D POLYLINE entities
- NEW: `TraceBuilder()` a render tool to generate quadrilaterals (TRACE, SOLID 
  or 3DFACE), from LWPOLYLINE or 2D POLYLINE with width information,
  see [docs](https://ezdxf.mozman.at/docs/render/trace.html)
- NEW: `Path()` a render tool for paths build of lines and cubic Bezier curves, 
  used for faster rendering of LWPOLYLINE, POLYLINE and SPLINE entities for 
  render back-ends, see [docs](https://ezdxf.mozman.at/docs/render/path.html)
- NEW: `drawing.matplotlib.qsave()` function, a simplified matplotlib export interface
- NEW: `Arc.construction_tool()` returns the 2D `ConstructionArc()`
- NEW: `Arc.apply_construction_tool()` apply parameters from `ConstructionArc()`
- NEW: `Leader.virtual_entities()` yields 'virtual' DXF primitives
- NEW: `Leader.explode()` explode LEADER as DXF primitives into target layout
- NEW: `LWPolyline.has_width` property is `True` if any width attribute is set
- NEW: `Polyline.has_width` property is `True` if any width attribute is set
- NEW: `Polyline.audit()` extended verify and repair support
- NEW: `Polyline.append_formatted_vertices()`, support for user defined point format
- NEW: `DXFVertex.format()` support for user defined point format 
- NEW: `Drawing.blocks.purge()` delete all unused blocks but protect modelspace-
  and paperspace layouts, special arrow blocks and DIMENSION and ACAD_TABLE 
  blocks in use, but see also warning in the 
  [docs](https://ezdxf.mozman.at/docs/sections/blocks.html)
- NEW: `Insert.explode()` support for MINSERT (multi insert)
- NEW: `Insert.virtual_entities()` support for MINSERT (multi insert)
- NEW: `Insert.mcount` property returns multi insert count
- NEW: `Insert.multi_insert()` yields a virtual INSERT entity for each grid 
  element of a MINSERT entity
- NEW: `Layout.add_wipeout()` interface to create WIPEOUT entities
- NEW: `Image.boundary_path_wcs()`, returns boundary path in WCS coordinates
- NEW: `Wipeout.boundary_path_wcs()`, returns boundary path in WCS coordinates
- NEW: `Wipeout.set_masking_area()`
- NEW: `BSpline.is_clamped` property is `True` for a clamped (open) B-spline
- NEW: `UCS.transform()` general transformation interface
- NEW: `Bezier4P.transform()` general transformation interface
- NEW: `Bezier4P.reverse()` returns object with reversed control point order
- NEW: `Bezier.transform()` general transformation interface
- NEW: `Bezier.reverse()` returns object with reversed control point order
- NEW: `has_clockwise_orientation(vertices)` returns `True` if the closed 
  polygon of 2D vertices has clockwise orientation
- NEW: `DXFEntity.new_extension_dict()`, create explicit a new extension dictionary
- NEW: `ezdxf.reorder`, support module to implement modified entities redraw order
- NEW: get DXF test file path from environment variable `EZDXF_TEST_FILES`, 
  imported automatically as `ezdxf.EZDXF_TEST_FILES`
- NEW: `arc_chord_length()` and `arc_segment_count()` tool functions in 
  `ezdxf.math`
- NEW: `Drawing.encode()` to encode unicode strings with correct encoding and 
  error handler
- NEW: `ezdxf.has_dxf_unicode()` to detect "\U+xxxx" encoded chars
- NEW: `ezdxf.decode_dxf_unicode()` to decode strings containing  
  "\U+xxxx" encoded chars, the new `recover` module decodes such strings 
  automatically.
- CHANGE: `DXFEntity.get_extension_dict()`, raises `AttributeError` if entity
  has no extension dictionary 
- CHANGE: `DXFEntity.has_extension_dict` is now a property not a method
- CHANGE: `linspace()` uses `Decimal()` for precise calculations, but still 
  returns an iterable of `float`
- CHANGE: `Drawing.blocks.delete_all_blocks()`, unsafe mode is disabled and 
  argument `safe` is deprecated, will be removed in v0.16
- CHANGE: Dictionary raise `DXFValueError` for adding invalid handles
- CHANGE: `BaseLayout.add_entity()` will bind entity automatically to doc/db if possible
- CHANGE: handle all layout names as case insensitive strings: `Model == MODEL`
- REMOVE: `option.check_entity_tag_structure`, entity check is done only in 
  recover mode
- REMOVE: `legacy_mode` in `ezdxf.read()` and `ezdxf.readfile()`, use the 
  `ezdxf.recover` module to load DXF Documents with structural flaws
- REMOVE: Alias `DXFEntity.drawing` use `DXFEntity.doc`
- REMOVE: `DXFEntity.entitydb`
- REMOVE: `DXFEntity.dxffactory`
- REMOVE: `DXFInvalidLayerName`, replaced by `DXFValueError` 
- REMOVE: `Image.get_boundary_path()`, replaced by property `Image.boundary_path` 
- REMOVE: `Image.get_image_def()`, replaced by property `Image.image_def` 
- REMOVE: `filter_stack` argument in `ezdxf.read()` and `ezdxf.readfile()` 
- BUGFIX: Set `non-constant-attribs` flag (2) in BLOCK at DXF export if non 
  constant ATTDEF entities are present.
- BUGFIX: DXF R2018 - `HATCH` extrusion vector (210) is mandatory?
- BUGFIX: Layout names are case insensitive; "MODEL" == "Model" 
- BUGFIX: Using "surrogateescape" error handler to preserve binary data in 
  ASCII DXF files. Prior versions of ezdxf corrupted this data by using the 
  "ignore" error handler; Example file with binary data in XRECORD is not valid 
  for TrueView 2020 - so binary data is maybe not allowed.

Version 0.13.1 - 2020-07-18
---------------------------

- Release notes: https://ezdxf.mozman.at/release-v0-13.html
- BUGFIX: remove white space from structure tags like `"SECTION "`
- BUGFIX: `MeshBuilder.from_polyface()` processing error of POLYMESH entities

Version 0.13 - 2020-07-04
-------------------------

- Release notes: https://ezdxf.mozman.at/release-v0-13.html
- NEW: general transformation interface: `DXFGraphic.transform(m)`, 
  transform entity by a transformation matrix `m` inplace
- NEW: specialized entity transformation interfaces:
    - `DXFGraphic.translate(dx, dy, dz)`
    - `DXFGraphic.scale(sx, sy, sz)`
    - `DXFGraphic.scale_uniform(s)`
    - `DXFGraphic.rotate_axis(axis, angle)`
    - `DXFGraphic.rotate_x(angle)`
    - `DXFGraphic.rotate_y(angle)`
    - `DXFGraphic.rotate_z(angle)`   
- NEW: [drawing](https://ezdxf.mozman.at/docs/addons/draw.html) add-on by Matt Broadway is a translation
  layer to send DXF data to a render backend, supported backends for now: 
  [matplotlib](https://pypi.org/project/matplotlib/) and [PyQt5](https://pypi.org/project/PyQt5/), both packages 
  are optional and not required to install _ezdxf_. 
- NEW: `DXFGraphic.unlink_from_layout()` to unlink entity from associated layout
- NEW: `Arc.angles(num)`, yields `num` angles from start- to end angle in counter clockwise order
- NEW: `Circle.to_ellipse()`, convert CIRCLE/ARC to ELLIPSE entity
- NEW: `Circle.to_spline()`, convert CIRCLE/ARC to SPLINE entity
- NEW: `Ellipse.params(num)`, yields `num` params from start- to end param in counter clockwise order
- NEW: `Ellipse.construction_tool()`, return ellipse data as `ConstructionEllipse()`
- NEW: `Ellipse.apply_construction_tool()`, apply `ConstructionEllipse()` data
- NEW: `Ellipse.to_spline()`, convert ELLIPSE to SPLINE entity 
- NEW: `Ellipse.from_arc()`, create a new ELLIPSE entity from CIRCLE or ARC entity (constructor)
- NEW: `Spline.construction_tool()`, return spline data as `ezdxf.math.BSpline()`
- NEW: `Spline.apply_construction_tool()`, apply `ezdxf.math.BSpline()` data
- NEW: `Spline.from_arc()`, create a new SPLINE entity from CIRCLE, ARC or ELLIPSE entity (constructor)
- NEW: `Hatch.set_pattern_scale()` to set scaling of pattern definition
- NEW: `Hatch.set_pattern_angle()` to set rotation angle of pattern definition
- NEW: `Hatch.paths.polyline_to_edge_path()` convert polyline paths with bulge values to edge paths with lines and arcs
- NEW: `Hatch.paths.arc_edges_to_ellipse_edges()` convert arc edges to ellipse edges
- NEW: `Hatch.paths.ellipse_edges_to_spline_edges()` convert ellipse edges to spline edges
- NEW: `Hatch.paths.all_to_spline_edges()` convert all curves to approximated spline edges
- NEW: `Hatch.paths.all_to_line_edges()` convert all curves to approximated line edges
- NEW: `Text.plain_text()` returns text content without formatting codes
- NEW: `ezdxf.math.ConstructionEllipse()`
- NEW: `ezdxf.math.linspace()` like `numpy.linspace()`
- NEW: `ezdxf.math.global_bspline_interpolation()` supports start- and end tangent constraints
- NEW: `ezdxf.math.estimate_tangents()` curve tangent estimator for given fit points
- NEW: `ezdxf.math.estimate_end_tangent_magnitude()` curve end tangent magnitude estimator for given fit points
- NEW: `ezdxf.math.rational_spline_from_arc()` returns a rational B-spline for a circular arc
- NEW: `ezdxf.math.rational_spline_from_ellipse()` returns a rational B-spline for an elliptic arc
- NEW: `ezdxf.math.local_cubic_bspline_interpolation()`
- NEW: `ezdxf.math.cubic_bezier_from_arc()` returns an approximation for a circular 2D arc by multiple cubic Bezier curves
- NEW: `ezdxf.math.cubic_bezier_from_ellipse()` returns an approximation for an elliptic arc by multiple cubic Bezier curves
- NEW: `ezdxf.math.cubic_bezier_interpolation()` returns an interpolation curve for arbitrary data points as multiple cubic Bezier curves
- NEW: `ezdxf.math.LUDecomposition` linear equation solver, for more linear algebra tools see module `ezdxf.math.linalg`
- NEW: `ezdxf.render.random_2d_path()` generate random 2D path for testing purpose
- NEW: `ezdxf.render.random_3d_path()` generate random 3D path for testing purpose
- NEW: `BSpline()` uses normalized knot vector for 'clamped' curves by default (open uniform knots)
- NEW: `BSpline.points()` compute multiple points
- NEW: `BSpline.derivative()` compute point and derivative up to n <= degree
- NEW: `BSpline.derivatives()` compute multiple points and derivatives up to n <= degree
- NEW: `BSpline.params()` return evenly spaced B-spline params from start- to end param
- NEW: `BSpline.reverse()` returns a new reversed B-spline
- NEW: `BSpline.from_arc()` B-spline from an arc, best approximation with a minimum number of control points
- NEW: `BSpline.from_ellipse()` B-spline from an ellipse, best approximation with a minimum number of control points
- NEW: `BSpline.from_fit_points()` B-spline from fit points 
- NEW: `BSpline.arc_approximation()` B-spline approximation from arc vertices as fit points
- NEW: `BSpline.ellipse_approximation()` B-spline approximation from ellipse vertices as fit points
- NEW: `BSpline.transform()` transform B-spline by transformation matrix inplace
- NEW: `BSpline.transform()` transform B-spline by transformation matrix inplace
- NEW: `BSpline.to_nurbs_python_curve()` and `BSpline.from_nurbs_python_curve()`, interface to 
  [NURBS-Python](https://github.com/orbingol/NURBS-Python), `NURBS-Python` is now a testing dependency
- NEW: `BSpline.bezier_decomposition()` decompose a non-rational B-spline into multiple Bezier curves 
- NEW: `BSpline.cubic_bezier_approximation()` approximate any B-spline by multiple cubic Bezier curves 
- NEW: `Bezier.points()` compute multiple points
- NEW: `Bezier.derivative()` compute point, 1st and 2nd derivative for one parameter
- NEW: `Bezier.derivatives()` compute point and derivative for multiple parameters
- CHANGE: `Hatch` full support for rotated patterns.
- CHANGE: `Hatch.set_pattern_definition()` added argument `angle` for pattern rotation. 
- CHANGE: `Hatch.path.add_arc` renamed argument `is_counter_clockwise` to `ccw`, type `bool` and `True` by default 
- CHANGE: `Hatch.path.add_ellipse` renamed argument `is_counter_clockwise` to `ccw`, type `bool` and `True` by default 
- CHANGE: renamed 2D `ConstructionXXX.move()` methods to `translate()`
- CHANGE: renamed old `Insert.scale()` to `Insert.set_scale()`, name conflict with transformation interface
- CHANGE: renamed `Spline.set_periodic()` to `Spline.set_closed()`
- CHANGE: renamed `Spline.set_periodic_rational()` to `Spline.set_closed_rational()`
- CHANGE: renamed `ezdxf.math.bspline_control_frame()` to `ezdxf.math.global_bspline_interpolation()`
- REMOVED: `ezdxf.math.Matrix33` class, `UCS` and `OCS` uses `Matrix44`for transformations  
- REMOVED: `ezdxf.math.BRCS` class and `Insert.brcs()`
- REMOVED: `ezdxf.math.ConstructionTool` base class
- REMOVED: `ezdxf.math.normalize_angle(angle)`, replace call by expression: `angle % math.tau`
- REMOVED: `ezdxf.math.DBSpline`, integrated as `BSpline.derivatives()`
- REMOVED: `ezdxf.math.DBSplineU`, integrated as `BSplineU.derivatives()`
- REMOVED: `ezdxf.math.DBSplineClosed`, integrated as `BSplineClosed.derivatives()`
- REMOVED: `ezdxf.math.DBezier`, integrated as `Bezier.derivatives()`
- REMOVED: `BaseLayout.add_spline_approx()`, incorrect and nobody noticed it - so it's not really needed, if required 
  use the `geomdl.fitting.approximate_curve()` function from the package 
  [NURBS-Python](https://github.com/orbingol/NURBS-Python), see example `using_nurbs_python.py`
- REMOVED: `ezdxf.math.bspline_control_frame_approx()`, incorrect and nobody noticed it - so it's not really needed 
- DEPRECATED: `DXFGraphic.transform_to_wcs(ucs)`, replace call by `DXFGraphic.transform(ucs.matrix)`
- DEPRECATED: `non_uniform_scaling` argument for `Insert.explode()`  
- DEPRECATED: `non_uniform_scaling` argument for `Insert.virtual_entities()`  
- DEPRECATED: getter and edit methods in `Hatch` for attributes `paths`, `gradient`, `pattern` and `seeds` 
- DEPRECATED: `Spline.edit_data()` all attributes accessible by properties
- BUGFIX: `ezdxf.math.intersection_ray_ray_3d()` 
- BUGFIX: `Spline.set_periodic()` created invalid data for BricsCAD - misleading information by Autodesk

Version 0.12.5 - 2020-06-05
---------------------------

- BUGFIX: DXF export error for hatches with rational spline edges

Version 0.12.4 - 2020-05-22
---------------------------

- BUGFIX: structure validator for XRECORD

Version 0.12.3 - 2020-05-16
---------------------------

- BUGFIX: DXF R2010+ requires zero length tag 97 for HATCH/SplineEdge if no fit points exist (vshu3000)
- BUGFIX: Export order of XDATA and embedded objects (vshu3000)
- BUGFIX: ATTRIB and ATTDEF did not load basic DXF attributes
- NEW: `BlockLayout()` properties `can_explode` and `scale_uniformly`
- NEW: `Hatch.remove_association()`

Version 0.12.2 - 2020-05-03
---------------------------

- BUGFIX: `XData.get()` now raises `DXFValueError` for not existing appids, like all other methods of the `XData()` class
- BUGFIX: `Layer.description` returns an empty string for unknown XDATA structure in `AcAecLayerStandard`
- BUGFIX: Initialize/Load `Hatch` edge coordinates as `Vec2()` objects
- BUGFIX: typo in 3 point angular dimension subclass marker (vshu3000)
- BUGFIX: HATCH/SplineEdge did export length tag 97 if no fit points exist, creates invalid DXF for AutoCAD/BricsCAD (vshu3000)  
- BUGFIX: Ellipse handling in `virtual_block_reference_entities()` (Matt Broadway)  

Version 0.12.1 - 2020-04-25
---------------------------

- BUGFIX: fixed uniform scaled ellipse handling in `explode.virtual_block_reference_entities()`
- BUGFIX: fixed crash caused by floating point inaccuracy in `Vector.angle_between()` (Matt Broadway)
- BUGFIX: fixed crash for axis transformation of nearly perpendicular ellipse axis
- BUGFIX: fixed `Hatch.has_critical_elements()`


Version 0.12 - 2020-04-12
-------------------------

- Release notes: https://ezdxf.mozman.at/release-v0-12.html
- NEW: `Insert.block()` returns associated `BlockLayout()` or `None` if block not exist or is an XREF
- NEW: `Insert.has_scaling` returns `True` if any axis scaling is applied
- NEW: `Insert.has_uniform_scaling` returns `True` if scaling is uniform in x-, y- and z-axis.
- NEW: `Insert.scale(factor)` set uniform scaling.
- NEW: `Insert.virtual_entities()` yields 'virtual' entities of a block reference (experimental)
- NEW: `Insert.explode()` explode block reference entities into target layout (experimental)
- NEW: `Insert.add_auto_attribs()` add ATTRIB entities defined as ATTDEF in the block layout and fill tags 
        with values defined by a `dict` (experimental)
- NEW: `LWPolyline.virtual_entities()` yields 'virtual' LINE and ARC entities
- NEW: `LWPolyline.explode()` explode LWPOLYLINE as LINE and ARC entities into target layout
- NEW: `Polyline.virtual_entities()` yields 'virtual' LINE, ARC or 3DFACE entities
- NEW: `Polyline.explode()` explode POLYLINE as LINE, ARC or 3DFACE entities into target layout
- NEW: `Dimension.virtual_entities()` yields 'virtual' DXF entities
- NEW: `Dimension.explode()` explode DIMENSION as basic DXF entities into target layout
- NEW: `Dimension.transform_to_wcs()` support for UCS based entity transformation
- NEW: `Dimension.override()` returns `DimStyleOverride()` object
- NEW: `Dimension.render()` render graphical representation as anonymous block
- NEW: `Block()` properties `is_anonymous`, `is_xref` and `is_xref_overlay`
- NEW: `R12FastStreamWriter.add_polyline_2d()`, add 2D POLYLINE with start width, end width and bulge value support
- NEW: `Ellipse.minor_axis` property returns minor axis as `Vector`
- NEW: Option `ezdxf.options.write_fixed_meta_data_for_testing`, writes always same timestamps and GUID
- NEW: Support for loading and exporting proxy graphic encoded as binary data, by default disabled
- NEW: `ezdxf.proxygraphic.ProxyGraphic()` class to examine binary encoded proxy graphic (Need more example data 
        for testing!)
- NEW: Get/set hyperlink for graphic entities
- NEW: `odafc` add-on to use an installed ODA File Converter for reading and writing DWG files
- NEW: Support for reading and writing Binary DXF files
- NEW: Binary DXF support for `r12writer` add-on
- CHANGE: `R12FastStreamWriter.add_polyline()`, add 3D POLYLINE only, closed flag support
- CHANGE: renamed `Insert.ucs()` to `Insert.brcs()` which now returns a `BRCS()` object
- CHANGE: `Polyline.close()`, `Polyline.m_close()` and `Polyline.n_close()` can set and **clear** closed state.
- BUGFIX: `Dimension.destroy()` should not not destroy associated anonymous block, because if DIMENSION is used in a 
          block, the anonymous block may be used by several block references
- BUGFIX: floating point precision error in `intersection_line_line_2d()`
- BUGFIX: attribute error in `Polyline.transform_to_wcs()` for 2d polylines
- BUGFIX: LWPOLYLINE was always exported with `const_width=0`
- BUGFIX: `Face3d.set_edge_visibility()` set inverted state (visible <-> invisible)
- BUGFIX: Load `AcDbEntity` group codes from base class

Version 0.11.2 - 2020-04-03
---------------------------

- BUGFIX: upgrade error from DXF R13/14 to R2000 

Version 0.11.1 - 2020-02-29
---------------------------

- NEW: `Meshbuilder.from_polyface()` to interface to `POLYFACE` and `POLYMESH` 
- NEW: `Meshbuilder.render_polyface()` create `POLYFACE` objects
- NEW: `MeshAverageVertexMerger()` an extended version of `MeshVertexMerger()`, location of merged vertices 
  is the average location of all vertices with the same key
- NEW: `ezdxf.addons.iterdxf` iterate over modelspace entities of really big DXF files (>1 GB) without loading 
  them into memory
- NEW: `ezdxf.addons.r12writer` supports `POLYFACE` and `POLYMESH` entities
- NEW: `Layout.add_foreign_entity()` copy/move **simple** entities from another DXF document or add unassigned
  DXF entities to a layout
- NEW: `MText.plain_text()` returns text content without formatting codes
- CHANGE: refactor Auditor() into a DXF document fixer, fixes will be applied automatically (work in progress)
- CHANGE: moved `r12writer` into `addons` subpackage
- CHANGE: moved `acadctb` into `addons` subpackage

Version 0.11 - 2020-02-15
-------------------------

- Release notes: https://ezdxf.mozman.at/release-v0-11.html
- Using standard git branches: 
  - `master`: development state
  - `stable`: latest stable release
- Requires Python 3.6
- NEW: `Dimension.get_measurement()` supports angular, angular3p and ordinate dimensions
- NEW: `Layout.add_radius_dim()` implemented
- NEW: shortcut calls `Layout.add_radius_dim_2p()` and `Layout.add_radius_dim_cra()`
- NEW: `Layout.add_diameter_dim()` implemented
- NEW: shortcut `Layout.add_diameter_dim_2p()`
- NEW: `Circle.vertices(angles)` yields vertices for iterable angles in WCS
- NEW: `Ellipse.vertices(params)` yields vertices for iterable params in WCS
- NEW: Arc properties `start_point` and `end_point` returns start- and end point of arc in WCS
- NEW: Ellipse properties `start_point` and `end_point` returns start- and end point of ellipse in WCS
- NEW: user defined point format support for 2d POLYLINE entities: 
  `add_polyline2d([(1, 2, 0.5), (3, 4, 0)], format='xyb')` 
- NEW: `Polyline.append_formatted_points()` with user defined point format support
- NEW: `Drawing.set_modelspace_vport(height, center)` set initial view/zoom location for the modelspace
- NEW: support for associating HATCH boundary paths to geometry entities
- NEW: `Drawing.output_encoding` returns required output encoding
- NEW: User Coordinate System (UCS) based entity transformation, allows to work with UCS coordinates, which are 
  simpler if the UCS is chosen wisely, and transform them later into WCS coordinates. Entities which have a 
  `transform_to_wcs(ucs)` method, automatically take advantage of the new UCS transformation methods, but not all entity 
  types are supported, embedded ACIS entities like 3DSOLID, REGION, SURFACE and so on, do not expose their geometry.
- NEW: `transform_to_wcs(ucs)` implemented for: 3DFACE, ARC, ATTDEF, ATTRIB, CIRCLE, ELLIPSE, HATCH, IMAGE, INSERT, 
  LEADER, LINE, LWPOLYLINE, MESH, MTEXT, POINT, POLYLINE, RAY, SHAPE, SOLID, SPLINE, TEXT, TRACE, XLINE
- NEW: `UCS.rotate(axis, angle)` returns a new UCS rotated around WCS vector `axis`
- NEW: `UCS.rotate_local_x(angle)` returns a new UCS rotated around local x-axis
- NEW: `UCS.rotate_local_y(angle)` returns a new UCS rotated around local y-axis
- NEW: `UCS.rotate_local_z(angle)` returns a new UCS rotated around local z-axis
- NEW: `UCS.copy()` returns a new copy of UCS
- NEW: `UCS.shift(delta)` shifts UCS inplace by vector `delta`
- NEW: `UCS.moveto(location)` set new UCS origin to `location` inplace
- NEW: `size` and `center` properties for bounding box classes
- NEW: `Insert.ucs()` returns an UCS placed in block reference `insert` location, UCS axis aligned to the block axis.
- NEW: `Insert.reset_transformation()` reset block reference location, rotation and extrusion vector.
- CHANGE: renamed `ezdxf.math.left_of_line` to `ezdxf.math.is_point_left_of_line` 
- NEW: `ezdxf.math.point_to_line_relation()` 2D function returns `-1` for left oft line, `+1` for right oif line , `0` on the line
- NEW: `ezdxf.math.is_point_on_line_2d()` test if 2D point is on 2D line 
- NEW: `ezdxf.math.distance_point_line_2d()` distance of 2D point from 2D line
- NEW: `ezdxf.math.is_point_in_polygon_2d()` test if 2D point is inside of a 2D polygon 
- NEW: `ezdxf.math.intersection_line_line_2d()` calculate intersection for 2D lines 
- NEW: `ezdxf.math.offset_vertices_2d()` calculate 2D offset vertices for a 2D polygon 
- NEW: `ezdxf.math.normal_vector_3p()` returns normal vector for 3 points
- NEW: `ezdxf.math.is_planar_face()` test if 3D face is planar
- NEW: `ezdxf.math.subdivide_face()` linear subdivision for 2D/3D faces/polygons 
- NEW: `ezdxf.math.intersection_ray_ray_3d()` calculate intersection for 3D rays 
- NEW: `ezdxf.math.Plane()` 3D plane construction tool 
- NEW: `ezdxf.render.MeshTransformer()` inplace mesh transformation class, subclass of `MeshBuilder()`
- NEW: `MeshBuilder.render()` added UCS support
- NEW: `MeshBuilder.render_normals()` render face normals as LINE entities, useful to check face orientation
- NEW: `ezdxf.render.forms.cone_2p()` create 3D cone mesh from two points
- NEW: `ezdxf.render.forms.cylinder_2p()` create 3D cylinder mesh from two points
- NEW: `ezdxf.render.forms.sphere()` create 3D sphere mesh
- NEW: `pycsg` add-on, a simple Constructive Solid Geometry (CSG) kernel created by Evan Wallace (Javascript) and 
  Tim Knip (Python)
- CHANGE: Changed predefined pattern scaling to BricsCAD and AutoCAD standard, set global option 
  `ezdxf.options.use_old_predefined_pattern_scaling` to True, to use the old pattern scaling before v0.11 
- CHANGE: removed `ezdxf.PATTERN` constant, use `PATTERN = ezdxf.pattern.load()` instead, set argument 
  `old_pattern=True` to use the old pattern scaling before v0.11
- CHANGE: `Table.key()` accepts only strings, therefore tables check `in` accepts also only strings 
  like `entity.dxf.name`
- NEW: load DXF comments from file (`ezdxf.comments.from_file`) or stream (`ezdxf.comments.from_stream`)
- BUGFIX: fixed incorrect HATCH pattern scaling
- BUGFIX: fixed base point calculation of aligned dimensions
- BUGFIX: fixed length extension line support for linear dimensions
- BUGFIX: `UCS.to_ocs_angle_deg()` and `UCS.to_ocs_angle_rad()`
- BUGFIX: check for unsupported DXF versions at `new()`
- BUGFIX: fixed dxf2src error for the HATCH entity
- BUGFIX: `is_point_left_of_line()` algorithm was incorrect
- BUGFIX: default `dimtxsty` is `Standard` if `options.default_dimension_text_style` is not defined
- BUGFIX: default arrows for minimal defined dimstyles are closed filled arrows  
- BUGFIX: use `Standard` as default for undefined dimension styles, e.g. `EZDXF` without setup  

Version 0.10.4 - 2020-01-31
---------------------------

- BUGFIX: height group code (40) for TEXT, ATTRIB and ATTDEF is mandatory

Version 0.10.3 - 2020-01-29
---------------------------

- BUGFIX: min DXF version for VISUALSTYLE object is R2000

Version 0.10.2 - 2019-10-05
---------------------------

- NEW: `Dimension.get_measurement()` returns the actual dimension measurement in WCS units, no scaling applied; angular 
  and ordinate dimension are not supported yet. 
- BUGFIX: ordinate dimension exports wrong feature location
- BUGFIX: `Hatch.set_pattern_fill()` did not set pattern scale, angle and double values

Version 0.10.1 - 2019-09-07
---------------------------

- BUGFIX: group code for header var $ACADMAINTVER is 90 for DXF R2018+ and 70 for previous DXF versions. This is a 
  critical bug because AutoCAD 2012/2013 (and possibly earlier versions) will not open DXF files with the new group 
  code 90 for header variable $ACADMAINTVER.
 
Version 0.10 - 2019-09-01
-------------------------

- Release notes: https://ezdxf.mozman.at/release-v0-10.html
- unified entity system for all DXF versions
- saving as later DXF version than the source DXF version is possible, but maybe data loss if saving as an older DXF 
  version than source DXF version (_ezdxf_ is not a DXF converter)
- templates no more needed and removed from package
- CHANGE: `DXFEntity`
    - renamed `DXFEntity.drawing` to `DXFEntity.doc`
    - `DXFEntity.get_xdata()` keyword `xdata_tag` renamed to `tags`
    - `DXFEntity.set_xdata()` keyword `xdata_tag` renamed to `tags`
    - renamed `DXFEntity.remove_reactor_handle()` renamed to `DXFEntity.discard_reactor_handle()`
    - `DXFEntity.get_extension_dict()` returns `ExtensionDict` object instead of the raw DICTIONARY object
    - renamed `DXFEntity.supports_dxf_attrib()` to `DXFEntity.is_supported_dxf_attrib()`
    - renamed `DXFEntity.dxf_attrib_exists()` to `DXFEntity.has_dxf_attrib()`
- CHANGE: `Layer` entity
    - removed `Layer.dxf.line_weight` as synonym for `Layer.dxf.lineweight`
    - renamed `Layer.dxf.plot_style_name` to `Layer.dxf.plotstyle_handle` 
    - renamed `Layer.dxf.material` to `Layer.dxf.material_handle` 
- CHANGE: same treatment of `Viewport` entity for all DXF versions
- CHANGE: `Polyline.vertices()` is now an attribute `Polyline.vertices`, implemented as regular Python list.
- CHANGE: `Insert.attribs()` is now an attribute `Insert.attribs`, implemented as regular Python list.
- CHANGE: renamed `Viewport.dxf.center_point` to `Viewport.dxf.center` 
- CHANGE: renamed `Viewport.dxf.target_point` to `Viewport.dxf.target`
- CHANGE: direct access to hatch paths (`Hatch.paths`), pattern (`Hatch.pattern`) and gradient (`Hatch.gradient`), 
          context manager to edit this data is not needed anymore, but still available for backward compatibility  
- CHANGE: Options
    - removed `template_dir`, no more needed
    - new `log_unprocessed_tags` to log unprocessed (unknown) DXF tags 
- CHANGE: `Dimension()` removes associated anonymous dimension block at deletion
- CHANGE: safe block deletion protects not explicit referenced blocks like anonymous dimension blocks and arrow blocks
- CHANGE: `Importer` add-on rewritten, API incompatible to previous ezdxf versions, but previous implementation was 
          already broken 
- CHANGE: moved `add_attdef()` to generic layout interface, adding ATTDEF to model- and paperspace is possible
- CHANGE: entity query - exclude DXF types from `'*'` search, by appending type name with a preceding '!' e.g. query for 
  all entities except LINE = `"* !LINE"`
- CHANGE: entity query - removed regular expression support for type name match
- CHANGE: integration of `MTextData` methods into `MText`
- CHANGE: removed  `edit_data`, `get_text`, `set_text` methods from `MText`
- restructured package, module and test file organization
- NEW: support for `Layer.dxf.true_color` and `Layer.dxf.transparency` attributes (DXF R2004+, undocumented)
- NEW: `Layer.rgb`, `Layer.color`, `Layer.description` and `Layer.transparency` properties
- NEW: renaming a `Layer` also renames references to this layer, but use with care
- NEW: support for adding LEADER entities
- NEW: `Dimension.get_geometry_block()`, returns the associated anonymous dimension block or `None`
- NEW: `EntityQuery()` got `first` and `last` properties, to get first or last entity or `None` if query result is empty
- NEW: added `ngon()`, `star()` and `gear()` to `ezdxf.render.forms`
- NEW: Source code generator to create Python source code from DXF entities, to recreate this entities by _ezdxf_. 
  This tool creates only simple structures as a useful starting point for parametric DXF entity creation from existing 
  DXF files. Not all DXF entities are supported!
- NEW: support for named plot style files (STB)
- NEW: can open converted Gerber DXF files tagged as "Version 1.0, Gerber Technology."
- BUGFIX: fixed MTEXT and GEODATA text splitting errors (do not split at '^')
- BUGFIX: fixed some subclass errors, mostly DXF reference errors
- BUGFIX: VERTEX entity inherit `owner` and `linetype` attribute from POLYLINE entity
- BUGFIX: MTEXT - replacement of `\n` by `\P` at DXF export to avoid invalid DXF files.
- tested with CPython 3.8
- removed batch files (.bat) for testing, use `tox` command instead

Version 0.9 - 2019-02-24
------------------------

- Release notes: https://ezdxf.mozman.at/release-v0-9.html
- IMPORTANT: Python 2 support REMOVED, if Python 2 support needed: add `ezdxf<0.9` to your `requirements.txt` 
- NEW: testing on Manjaro Linux in a VM by tox
- CHANGE: converted NEWS.rst to NEWS.md and README.rst to README.md  
- CHANGE: moved `Importer()` from `ezdxf.tools` to `ezdxf.addons` - internal structures of modern DXF files are too complex
  and too undocumented to support importing data in a reliable way - using `Importer()` may corrupt your DXF files or just 
  don't work!
- NEW: type annotations to core package and add-ons.
- NEW: argument `setup` in `ezdxf.new('R12', setup=True)` to setup default line types, text styles and dimension styles, 
  this feature is disabled by default.
- NEW: Duplicate table entries: `dwg.styles.duplicate_entry('OpenSans', new_name='OpenSansNew')`, this works for 
  all tables, but is intended to duplicate STYLES and DIMSTYLES.
- CHANGED: replaced proprietary fonts in style declarations by open source fonts
- NEW: open source fonts to download https://github.com/mozman/ezdxf/tree/master/fonts
- __OpenSansCondensed-Light__ font used for default dimension styles
- NEW: subpackage `ezdxf.render`, because of DIMENSION rendering
- NEW: support for AutoCAD standard arrows
- NEW: support for creating linear DIMENSION entities
- NEW: background color support for MTEXT
- CHANGE: DXF template cleanup, removed non standard text styles, dimension styles, layers and blocks
- CHANGE: text style STANDARD uses `txt` font 
- CHANGE: renamed subpackage `ezdxf.algebra` to `ezdxf.math`
- CHANGE: moved `addons.curves` to `render.curves`
- CHANGE: moved `addons.mesh` to `render.mesh`
- CHANGE: moved `addons.r12spline` to `render.r12spline`
- CHANGE: moved `addons.forms` to `render.forms`
- CHANGE: renamed construction helper classes into Construction...()
  - `Ray2D()` renamed to `ConstructionRay()`
  - `Circle()` renamed to `ConstructionCircle()`
  - `Arc()` renamed to `ConstructionArc()`
- NEW: construction tools `ConstructionLine()` and `ConstructionBox()`
- REMOVED: `almost_equal` use `math.isclose`
- REMOVED: `almost_equal_points` use `ezdxf.math.is_close_points`
- BUGFIX: closed LWPOLYLINE did not work in AutoCAD (tag order matters), introduced with v0.8.9 packed data structure
- BUGFIX: `UCS.to_ocs_angle_deg()` corrected

Version 0.8.9 - 2018-11-28
--------------------------

- Release notes: https://ezdxf.mozman.at/release-v0-8-9.html
- IMPORTANT: Python 2 support will be dropped in ezdxf v0.9.0, because Python 2 support get more and more annoying.
- CHANGE: refactoring of internal tag representation for a smaller memory footprint, but with some speed penalty
- NEW: packed data for LWPOLYLINE points, faster `__getitem__`;  added `__setitem__`, `__delitem__`, `insert()` and 
  `append()` methods; renamed `discard_points()` in `clear()`; removed `get_rstrip_points()` and ctx manager 
  `rstrip_points()`; user defined point format;
- NEW: packed data for SPLINE, knots, weights, fit- and control points are stored as `array.array()`;
  `Spline.get_knot_values()`, `Spline.get_weights()`, `Spline.get_control_points()` and `Spline.get_fit_points()` are 
  deprecated, direct access to this attributes by `Spline.knot_values`, `Spline.weights`, `Spline.control_points` and 
  `Spline.fit_points`, all attributes with a list-like interface. Knot, control point and fit point counter updated 
  automatically, therefore counters are read only now.
- NEW: packed data for MESH, vertices, faces, edges and edge crease values stored as `array.array()`, high level interface unchanged
- NEW: `Drawing.layouts_and_blocks()`, iterate over all layouts (mode space and paper space) and all block definitions.
- NEW: `Drawing.chain_layouts_and_blocks()`, chain entity spaces of all layouts and blocks. Yields an iterator for all
  entities in all layouts and blocks
- NEW: `Drawing.query()`, entity query over all layouts and blocks
- NEW: `Drawing.groupby()`, groups DXF entities of all layouts and blocks by an DXF attribute or a key function
- NEW: `Layout.set_redraw_order()` and `Layout.get_redraw_order()`, to change redraw order of entities in model space and
  paper space layouts
- NEW: `BlockLayout.is_layout_block`, `True` if block is a model space or paper space block definition
- NEW: `ezdxf.algebra.Arc` helper class to create arcs from 2 points and an angle or radius, or from 3 points
- NEW: `ezdxf.algebra.Arc.add_to_layout()` with UCS support to create 3D arcs
- NEW: rename paper space layouts by `Drawing.layouts.rename(old_name, new_name)`
- NEW: Basic support for embedded objects (new in AutoCAD 2018), ezdxf reads and writes the embedded data as it is,
  no interpretation no modification, just enough to not break DXF files with embedded objects at saving.
- CHANGE: `Drawing.blocks.delete_block(name, safe=True)`, new parameter save, check if block is still referenced
  (raises `DXFValueError`)
- CHANGE: `Drawing.blocks.delete_all_blocks(safe=True)`, if parameter safe is `True`, do not delete blocks that are still referenced
- BUGFIX: invalid CLASS definition for DXF version R2000 (AC1015) fixed, bug was only triggered at upgrading from R13/R14 to R2000
- BUGFIX: fixed broken `Viewport.AcDbViewport` property
- __BASIC__ read support for many missing DXF entities/objects

    - ACAD_PROXY_GRAPHIC
    - HELIX
    - LEADER
    - LIGHT
    - MLEADER (incomplete)
    - MLINE (incomplete)
    - OLEFRAME
    - OLE2FRAME
    - SECTION
    - TABLE (incomplete)
    - TOLERANCE
    - WIPEOUT
    - ACAD_PROXY_OBJECT
    - DATATABLE
    - DICTIONARYVAR
    - DIMASSOC
    - FIELD (incomplete)
    - FIELDLIST (not documented by Autodesk)
    - IDBUFFER
    - LAYER_FILTER
    - MATERIAL
    - MLEADERSTYLE
    - MLINESTYLE
    - SORTENTSTABLE
    - SUN
    - SUNSTUDY (incomplete) (no real world DXF files with SUNSTUDY for testing available)
    - TABLESTYLE (incomplete)
    - VBA_PROJECT (no real world DXF files with embedded VBA for testing available)
    - VISUALSTYLE
    - WIPEOUTVARIABLES
    - for all unsupported entities/objects exist only raw DXF tag support

Version 0.8.8 - 2018-04-02
--------------------------

- Release notes: https://ezdxf.mozman.at/release-v0-8-8.html
- NEW: read/write support for GEODATA entity
- NEW: read/(limited)write support for SURFACE, EXTRUDEDSURFACE, REVOLVEDSURFACE, LOFTEDSURFACE and SWEPTSURFACE entity
- NEW: support for extension dictionaries
- NEW: `add_spline_control_frame()`, create and add B-spline control frame from fit points
- NEW: `add_spline_approx()`, approximate B-spline by a reduced count of control points
- NEW: `ezdxf.setup_linetypes(dwg)`, setup standard line types
- NEW: `ezdxf.setup_styles(dwg)`, setup standard text styles
- NEW: `LWPolyline.vertices()` yields all points as `(x, y)` tuples in OCS, `LWPolyline.dxf.elevation` is the z-axis value
- NEW: `LWPolyline.vertices_in_wcs()` yields all points as `(x, y, z)` tuples in WCS
- NEW: basic `__str__()`  and `__repr__()` support for DXF entities, returns just DXF type and handle
- NEW: bulge related function in module `ezdxf.algebra.bulge`
- NEW: Object Coordinate System support by `DXFEntity.ocs()` and `OCS()` class in module ezdxf.algebra
- NEW: User Coordinate System support by `UCS()` class in module `ezdxf.algebra`
- CHANGE: `DXFEntity.set_app_data()` and `Entity.set_xdata` accept also list of tuples as tags, `DXFTag()` is not required
- BUGFIX: entity structure validator excepts group code >= 1000 before XDATA section (used in AutoCAD Civil 3D and AutoCAD Map 3D)

Version 0.8.7 - 2018-03-04
--------------------------

- Release notes: https://ezdxf.mozman.at/release-v0-8-7.html
- NEW: entity.get_layout() returns layout in which entity resides or None if unassigned
- NEW: copy any DXF entity by entity.copy() without associated layout, add copy to any layout you want, by
  layout.add_entity().
- NEW: copy entity to another layout by entity.copy_to_layout(layout)
- NEW: move entity from actual layout to another layout by entity.move_to_layout(layout)
- NEW: support for splines by control points: add_open_spline(), add_closed_spline(), add_rational_spline(),
  add_closed_rational_spline()
- NEW: bspline_control_frame() calculates B-spline control points from fit points, but not the same as AutoCAD
- NEW: R12Spline add-on, 2d B-spline with control frame support by AutoCAD, but curve is just an approximated POLYLINE
- NEW: added entity.get_flag_state() and entity.set_flag_state() for easy access to binary coded flags
- NEW: set new $FINGERPRINTGUID for new drawings
- NEW: set new $VERSIONGUID on saving a drawing
- NEW: improved IMAGE support, by adding RASTERVARIABLES entity, use Drawing.set_raster_variables(frame, quality, units)
- BUGFIX: closing user defined image boundary path automatically, else AutoCAD crashes

Version 0.8.6 - 2018-02-17
--------------------------

- Release notes: https://ezdxf.mozman.at/release-v0-8-6.html
- NEW: ezdxf project website: https://ezdxf.mozman.at/
- CHANGE: create all missing tables of the TABLES sections for DXF R12
- BUGFIX: entities on new layouts will be saved
- NEW: Layout.page_setup() and correct 'main' viewport for DXF R2000+; For DXF R12 page_setup() exists, but does not
  provide useful results. Page setup for DXF R12 is still a mystery to me.
- NEW: Table(), MText(), Ellipse(), Spline(), Bezier(), Clothoid(), LinearDimension(), RadialDimension(),
  ArcDimension() and AngularDimension() composite objects from dxfwrite as add-ons, these add-ons support DXF R12
- NEW: geometry builder as add-ons: MeshBuilder(), MeshVertexMerger(), MengerSponge(), SierpinskyPyramid(), these
  add-ons require DXF R2000+ (MESH entity)
- BUGFIX: fixed invalid implementation of context manager for r12writer

Version 0.8.5 - 2018-01-28
--------------------------

- Release notes: https://ezdxf.mozman.at/release-v0-8-5.html
- CHANGE: block names are case insensitive 'TEST' == 'Test' (like AutoCAD)
- CHANGE: table entry (layer, linetype, style, dimstyle, ...) names are case insensitive 'TEST' == 'Test' (like AutoCAD)
- CHANGE: raises DXFInvalidLayerName() for invalid characters in layer names: <>/\":;?*|=`
- CHANGE: audit process rewritten
- CHANGE: skip all comments, group code 999
- CHANGE: removed compression for unused sections (THUMBNAILSECTION, ACDSDATA)
- NEW: write DXF R12 files without handles: set dwg.header['$HANDLING']=0, default value is 1
- added subclass marker filter for R12 and prior files in legacy_mode=True (required for malformed DXF files)
- removed special check for Leica Disto Unit files, use readfile(filename, legacy_mode=True) (malformed DXF R12 file,
  see previous point)

Version 0.8.4 - 2018-01-14
--------------------------

- Release notes: https://ezdxf.mozman.at/release-v0-8-4.html
- NEW: Support for complex line types with text or shapes
- NEW: DXF file structure validator at SECTION level, tags outside of sections will be removed
- NEW: Basic read support for DIMENSION
- CHANGE: improved exception management, in the future ezdxf should only raise exceptions inherited from DXFError for
  DXF related errors, previous exception classes still work

    - DXFValueError(DXFError, ValueError)
    - DXFKeyError(DXFError, KeyError)
    - DXFAttributeError(DXFError, AttributeError)
    - DXFIndexError(DXFError, IndexError)
    - DXFTableEntryError(DXFValueError)

- speedup low level tag reader around 5%, and speedup tag compiler around 5%

Version 0.8.3 - 2018-01-02
--------------------------

- CHANGE: Lwpolyline - suppress yielding z coordinates if they exists (DXFStructureError: z coordinates are not defined in the DXF standard)
- NEW: setup creates a script called 'dxfpp' (DXF Pretty Printer) in the Python script folder
- NEW: basic support for DXF format AC1032 introduced by AutoCAD 2018
- NEW: ezdxf use logging and writes all logs to a logger called 'ezdxf'. Logging setup is the domain of the application!
- NEW: warns about multiple block definitions with the same name in a DXF file. (DXFStructureError)
- NEW: legacy_mode parameter in ezdxf.read() and ezdxf.readfile(): tries do fix coordinate order in LINE
  entities (10, 11, 20, 21) by the cost of around 5% overall speed penalty at DXF file loading

Version 0.8.2 - 2017-05-01
--------------------------

- NEW: Insert.delete_attrib(tag) - delete ATTRIB entities from the INSERT entity
- NEW: Insert.delete_all_attribs() - delete all ATTRIB entities from the INSERT entity
- BUGFIX: setting attribs_follow=1 at INSERT entity before adding an attribute entity works

Version 0.8.1 - 2017-04-06
--------------------------

- NEW: added support for constant ATTRIB/ATTDEF to the INSERT (block reference) entity
- NEW: added ATTDEF management methods to BlockLayout (has_attdef, get_attdef, get_attdef_text)
- NEW: added (read/write) properties to ATTDEF/ATTRIB for setting flags (is_const, is_invisible, is_verify, is_preset)

Version 0.8.0 - 2017-03-28
--------------------------

- added groupby(dxfattrib='', key=None) entity query function, it is supported by all layouts and the query result
  container: Returns a dict, where entities are grouped by a dxfattrib or the result of a key function.
- added ezdxf.audit() for DXF error checking for drawings created by ezdxf - but not very capable yet
- dxfattribs in factory functions like add_line(dxfattribs=...), now are copied internally and stay unchanged, so they
  can be reused multiple times without getting modified by ezdxf.
- removed deprecated Drawing.create_layout() -> Drawing.new_layout()
- removed deprecated Layouts.create() -> Layout.new()
- removed deprecated Table.create() -> Table.new()
- removed deprecated DXFGroupTable.add() -> DXFGroupTable.new()
- BUGFIX in EntityQuery.extend()

Version 0.7.9 - 2017-01-31
--------------------------

- BUGFIX: lost data if model space and active layout are called \*MODEL_SPACE and \*PAPER_SPACE

Version 0.7.8 - 2017-01-22
--------------------------

- BUGFIX: HATCH accepts SplineEdges without defined fit points
- BUGFIX: fixed universal line ending problem in ZipReader()
- Moved repository to GitHub: https://github.com/mozman/ezdxf.git

Version 0.7.7 - 2016-10-22
--------------------------

- NEW: repairs malformed Leica Disto DXF R12 files, ezdxf saves a valid DXF R12 file.
- NEW: added Layout.unlink(entity) method: unlinks an entity from layout but does not delete entity from the drawing database.
- NEW: added Drawing.add_xref_def(filename, name) for adding external reference definitions
- CHANGE: renamed parameters for EdgePath.add_ellipse() - major_axis_vector -> major_axis; minor_axis_length -> ratio
  to be consistent to the ELLIPSE entity
- UPDATE: Entity.tags.new_xdata() and Entity.tags.set_xdata() accept tuples as tags, no import of DXFTag required
- UPDATE: EntityQuery to support both 'single' and "double" quoted strings - Harrison Katz <harrison@neadwerx.com>
- improved DXF R13/R14 compatibility

Version 0.7.6 - 2016-04-16
--------------------------

* NEW: r12writer.py - a fast and simple DXF R12 file/stream writer. Supports only LINE, CIRCLE, ARC, TEXT, POINT,
  SOLID, 3DFACE and POLYLINE. The module can be used without ezdxf.
* NEW: Get/Set extended data on DXF entity level, add and retrieve your own data to DXF entities
* NEW: Get/Set app data on DXF entity level (not important for high level users)
* NEW: Get/Set/Append/Remove reactors on DXF entity level (not important for high level users)
* CHANGE: using reactors in PdfDefinition for well defined UNDERLAY entities
* CHANGE: using reactors and IMAGEDEF_REACTOR for well defined IMAGE entities
* BUGFIX: default name=None in add_image_def()

Version 0.7.5 - 2016-04-03
--------------------------

* NEW: Drawing.acad_release property - AutoCAD release number for the drawing DXF version like 'R12' or 'R2000'
* NEW: support for PDFUNDERLAY, DWFUNDERLAY and DGNUNDERLAY entities
* BUGFIX: fixed broken layout setup in repair routine
* BUGFIX: support for utf-8 encoding on saving, DXF R2007 and later is saved with UTF-8 encoding
* CHANGE: Drawing.add_image_def(filename, size_in_pixel, name=None), renamed key to name and set name=None for auto-generated internal image name
* CHANGE: argument order of Layout.add_image(image_def, insert, size_in_units, rotation=0., dxfattribs=None)

Version 0.7.4 - 2016-03-13
--------------------------

* NEW: support for DXF entity IMAGE (work in progress)
* NEW: preserve leading file comments (tag code 999)
* NEW: writes saving and upgrading comments when saving DXF files; avoid this behavior by setting options.store_comments = False
* NEW: ezdxf.new() accepts the AutoCAD release name as DXF version string e.g. ezdxf.new('R12') or R2000, R2004, R2007, ...
* NEW: integrated acadctb.py module from my dxfwrite package to read/write AutoCAD .ctb config files; no docs so far
* CHANGE: renamed Drawing.groups.add() to new() for consistent name schema for adding new items to tables (public interface)
* CHANGE: renamed Drawing.<tablename>.create() to new() for consistent name schema for adding new items to tables,
  this applies to all tables: layers, styles, dimstyles, appids, views, viewports, ucs, block_records. (public interface)
* CHANGE: renamed Layouts.create() to new() for consistent name schema for adding new items to tables (internal interface)
* CHANGE: renamed Drawing.create_layout() to new_layout() for consistent name schema for adding new items (public interface)
* CHANGE: renamed factory method <layout>.add_3Dface() to add_3dface()
* REMOVED: logging and debugging options
* BUGFIX: fixed attribute definition for align_point in DXF entity ATTRIB (AC1015 and newer)
* Cleanup DXF template files AC1015 - AC1027, file size goes down from >60kb to ~20kb

Version 0.7.3 - 2016-03-06
--------------------------

* Quick bugfix release, because ezdxf 0.7.2 can damage DXF R12 files when saving!!!
* NEW: improved DXF R13/R14 compatibility
* BUGFIX: create CLASSES section only for DXF versions newer than R12 (AC1009)
* TEST: converted a bunch of R8 (AC1003) files to R12 (AC1009), AutoCAD didn't complain
* TEST: converted a bunch of R13 (AC1012) files to R2000 (AC1015), AutoCAD did not complain
* TEST: converted a bunch of R14 (AC1014) files to R2000 (AC1015), AutoCAD did not complain

Version 0.7.2 - 2016-03-05
--------------------------

* NEW: reads DXF R13/R14 and saves content as R2000 (AC1015) - experimental feature, because of the lack of test data
* NEW: added support for common DXF attribute line weight
* NEW: POLYLINE, POLYMESH - added properties is_closed, is_m_closed, is_n_closed
* BUGFIX: MeshData.optimize() - corrected wrong vertex optimization
* BUGFIX: can open DXF files without existing layout management table
* BUGFIX: restore module structure ezdxf.const

Version 0.7.1 - 2016-02-21
--------------------------

* Supported/Tested Python versions: CPython 2.7, 3.4, 3.5, pypy 4.0.1 and pypy3 2.4.0
* NEW: read legacy DXF versions older than AC1009 (DXF R12) and saves it as DXF version AC1009.
* NEW: added methods is_frozen(), freeze(), thaw() to class Layer()
* NEW: full support for DXF entity ELLIPSE (added add_ellipse() method)
* NEW: MESH data editor - implemented add_face(vertices), add_edge(vertices), optimize(precision=6) methods
* BUGFIX: creating entities on layouts works
* BUGFIX: entity ATTRIB - fixed halign attribute definition
* CHANGE: POLYLINE (POLYFACE, POLYMESH) - on layer change also change layer of associated VERTEX entities

Version 0.7.0 - 2015-11-26
--------------------------

* Supported Python versions: CPython 2.7, 3.4, pypy 2.6.1 and pypy3 2.4.0
* NEW: support for DXF entity HATCH (solid fill, gradient fill and pattern fill), pattern fill with background color supported
* NEW: support for DXF entity GROUP
* NEW: VIEWPORT entity, but creating new viewports does not work as expected - just for reading purpose.
* NEW: support for new common DXF attributes in AC1018 (AutoCAD 2004): true_color, color_name, transparency
* NEW: support for new common DXF attributes in AC1021 (AutoCAD 2007): shadow_mode
* NEW: extended custom vars interface
* NEW: dxf2html - added support for custom properties in the header section
* NEW: query() supports case insensitive attribute queries by appending an 'i' to the query string, e.g. '\*[layer=="construction"]i'
* NEW: Drawing.cleanup() - call before saving the drawing but only if necessary, the process could take a while.
* BUGFIX: query parser couldn't handle attribute names containing '_'
* CHANGE: renamed dxf2html to pp (pretty printer), usage: py -m ezdxf.pp yourfile.dxf (generates yourfile.html in the same folder)
* CHANGE: cleanup file structure

Version 0.6.5 - 2015-02-27
--------------------------

* BUGFIX: custom properties in header section written after $LASTSAVEDBY tag - the only way AutoCAD accepts custom tags

Version 0.6.4 - 2015-02-27
--------------------------

* NEW: Support for custom properties in the header section - Drawing.header.custom_vars - but so far AutoCAD ignores
  new created custom properties by ezdxf- I don't know why.
* BUGFIX: wrong DXF subclass for Arc.extrusion (error in DXF Standard)
* BUGFIX: added missing support files for dxf2html

Version 0.6.3 - 2014-09-10
--------------------------

* Beta status
* BUGFIX: Text.get_pos() - dxf attribute error "alignpoint"

Version 0.6.2 - 2014-05-09
--------------------------

* Beta status
* NEW: set ``ezdxf.options.compress_default_chunks = True`` to compress unnecessary Sections (like THUMBNAILIMAGE) in
  memory with zlib
* NEW: Drawing.compress_binary_data() - compresses binary data (mostly code 310) in memory with zlib or set
  ``ezdxf.options.compress_binary_data = True`` to compress binary data of every drawing you open.
* NEW: support for MESH entity
* NEW: support for BODY, 3DSOLID and REGION entity, you get the ACIS data
* CHANGE: Spline() - removed context managers fit_points(), control_points(), knot_values() and weights() and added a
  general context_manager edit_data(), similar to Mesh.edit_data() - unified API
* CHANGE: MText.buffer() -> MText.edit_data() - unified API (MText.buffer() still exists as alias)
* CHANGE: refactored internal structure - only two DXF factories remaining:
    - LegacyDXFFactory() for AC1009 (DXF12) drawings
    - ModernDXFFactory() for newer DXF versions except DXF13/14.
* BUGFIX: LWPolyline.get_rstrip_point() removed also x- and y-coords if zero
* BUGFIX: opens DXF12 files without handles again
* BUGFIX: opens DXF12 files with HEADER section but without $ACADVER set

Version 0.6.1 - 2014-05-02
--------------------------

* Beta status
* NEW: create new layouts - Drawing.create_layout(name, dxfattribs=None)
* NEW: delete layouts - Drawing.delete_layout(name)
* NEW: delete blocks - Drawing.blocks.delete_block(name)
* NEW: read DXF files from zip archives (its slow).
* CHANGE: LWPolyline returns always 5-tuples (x, y, start_width, end_width, bulge). start_width, end_width and bulge
  is 0 if not present.
* NEW: LWPolyline.get_rstrip_points() -> generates points without appending zeros.
* NEW: LWPolyline.rstrip_points() -> context manager for points without appending zeros.
* BUGFIX: fixed handle creation bug for DXF12 files without handles, a code 5/105 issue
* BUGFIX: accept floats as int (thanks to ProE)
* BUGFIX: accept entities without owner tag (thanks to ProE)
* improved dxf2html; creates a more readable HTML file; usage: python -m ezdxf.dxf2html filename.dxf

Version 0.6.0 - 2014-04-25
--------------------------

* Beta status
* Supported Python versions: CPython 2.7, 3.4 and pypy 2.2.1
* Refactoring of internal structures
* CHANGE: appended entities like VERTEX for POLYLINE and ATTRIB for INSERT are linked to the main entity and do
  not appear in layouts, model space or blocks (modelspace.query('VERTEX') is always an empty list).
* CHANGE: refactoring of the internal 2D/3D point representation for reduced memory footprint
* faster unittests
* BUGFIX: opens minimalistic DXF12 files
* BUGFIX: support for POLYLINE new (but undocumented) subclass names: AcDbPolyFaceMesh, AcDbPolygonMesh
* BUGFIX: support for VERTEX new (but undocumented) subclass names: AcDbFaceRecord, AcDbPolyFaceMeshVertex,
  AcDbPolygonMeshVertex, AcDb3dPolylineVertex
* CHANGE: Polyline.get_mode() returns new names: AcDb2dPolyline, AcDb3dPolyline, AcDbPolyFaceMesh, AcDbPolygonMesh
* CHANGE: separated layout spaces - each layout has its own entity space

Version 0.5.2 - 2014-04-15
--------------------------

* Beta status
* Supported Python versions: CPython 2.7, 3.3, 3.4 and pypy 2.2.1
* BUGFIX: ATTRIB definition error for AC1015 and later (error in DXF specs)
* BUGFIX: entity.dxf_attrib_exists() returned True for unset attribs with defined DXF default values
* BUGFIX: layout.delete_entity() didn't delete following data entities for INSERT (ATTRIB) & POLYLINE (VERTEX)
* NEW: delete all entities from layout/block/entities section
* cleanup DXF template files

Version 0.5.1 - 2014-04-14
--------------------------

* Beta status
* Supported Python versions: CPython 2.7, 3.3, 3.4 and pypy 2.2.1
* BUGFIX: restore Python 2 compatibility (has no list.clear() method); 
  test launcher did not run tests in sub-folders, because of missing 
  __init__.py files

Version 0.5.0 - 2014-04-13
--------------------------

* Beta status
* BUGFIX: Drawing.get_layout_setter() - did not work with entities without DXF attribute *paperspace*
* NEW: default values for DXF attributes as defined in the DXF standard, this allows usage of optional DXF attributes
  (with defined default values) without check of presence, like *entity.dxf.paperspace*.
* NEW: DXF entities SHAPE, RAY, XLINE, SPLINE
* NEW: delete entities from layout/block
* CHANGE: entity 3DFACE requires 3D coordinates (created by add_3Dface())
* CHANGE: LWPolyline all methods return points as (x, y, [start_width, [end_width, [bulge]]]) tuples
* updated docs

Version 0.4.2 - 2014-04-02
--------------------------

* Beta status
* Supported Python versions: CPython 2.7, 3.3, 3.4 and pypy 2.1
* NEW: DXF entities LWPOLYLINE, MTEXT
* NEW: convenience methods place(), grid(), get_attrib_text() and has_attrib() for the Insert entity
* CHANGE: pyparsing as external dependency
* BUGFIX: iteration over drawing.entities yields full functional entities (correct layout attribute)
* BUGFIX: install error with pip and missing DXF template files of versions 0.4.0 & 0.4.1

Version 0.3.0 - 2013-07-20
--------------------------

* Alpha status
* Supported Python versions: CPython 2.7, 3.3 and pypy 2.0
* NEW: Entity Query Language
* NEW: Import data from other DXF files
* CHANGE: License changed to MIT License

Version 0.1.0 - 2010-03-14
--------------------------

* Alpha status
* Initial release<|MERGE_RESOLUTION|>--- conflicted
+++ resolved
@@ -2,7 +2,6 @@
 News
 ====
 
-<<<<<<< HEAD
 Version 0.15a0 - dev
 --------------------
 
@@ -37,12 +36,8 @@
 - REMOVED: deprecated `Spline.edit_data()` context manager,
   use `fit_points`, `control_points`, `knots`  and `weights` attributes
 
-Version 0.14.1b0 - 2020-09-17
------------------------------
-=======
 Version 0.14.1 - 2020-09-19
 ---------------------------
->>>>>>> 3fcdaf32
 
 - Release notes: https://ezdxf.mozman.at/release-v0-14.html
 - BUGFIX: MLEADER and MLEADERSTYLE min DXF version changed to R2000
